--- conflicted
+++ resolved
@@ -465,13 +465,8 @@
       cache.setState(SolrCache.State.LIVE);
       infoRegistry.put(cache.name(), cache);
     }
-<<<<<<< HEAD
     this.solrMetricsContext = core.getSolrMetricsContext().getChildContext(this, null);
-    for (SolrCache cache : cacheList) {
-=======
-    this.solrMetricsContext = core.getSolrMetricsContext().getChildContext(this);
     for (@SuppressWarnings({"rawtypes"})SolrCache cache : cacheList) {
->>>>>>> 97c9bb73
       cache.initializeMetrics(solrMetricsContext, SolrMetricManager.mkName(cache.name(), STATISTICS_KEY));
     }
     // register caches in their respective resource pools
