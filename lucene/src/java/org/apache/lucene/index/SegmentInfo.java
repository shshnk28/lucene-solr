package org.apache.lucene.index;

/**
 * Licensed to the Apache Software Foundation (ASF) under one or more
 * contributor license agreements.  See the NOTICE file distributed with
 * this work for additional information regarding copyright ownership.
 * The ASF licenses this file to You under the Apache License, Version 2.0
 * (the "License"); you may not use this file except in compliance with
 * the License.  You may obtain a copy of the License at
 *
 *     http://www.apache.org/licenses/LICENSE-2.0
 *
 * Unless required by applicable law or agreed to in writing, software
 * distributed under the License is distributed on an "AS IS" BASIS,
 * WITHOUT WARRANTIES OR CONDITIONS OF ANY KIND, either express or implied.
 * See the License for the specific language governing permissions and
 * limitations under the License.
 */

import java.io.IOException;
import java.util.ArrayList;
import java.util.HashMap;
import java.util.HashSet;
import java.util.List;
import java.util.Map;
import java.util.Map.Entry;
import java.util.Set;

import org.apache.lucene.index.codecs.Codec;
import org.apache.lucene.index.codecs.CodecProvider;
import org.apache.lucene.index.codecs.DefaultSegmentInfosWriter;
import org.apache.lucene.store.Directory;
import org.apache.lucene.store.IndexInput;
import org.apache.lucene.store.IndexOutput;
import org.apache.lucene.util.Constants;

/**
 * Information about a segment such as it's name, directory, and files related
 * to the segment.
 *
 * @lucene.experimental
 */
public final class SegmentInfo {

  static final int NO = -1;          // e.g. no norms; no deletes;
  static final int YES = 1;          // e.g. have norms; have deletes;
  static final int WITHOUT_GEN = 0;  // a file name that has no GEN in it.

  public String name;				  // unique name in dir
  public int docCount;				  // number of docs in seg
  public Directory dir;				  // where segment resides

  /*
   * Current generation of del file:
   * - NO if there are no deletes
   * - YES or higher if there are deletes at generation N
   */
  private long delGen;

  /*
   * Current generation of each field's norm file. If this array is null,
   * means no separate norms. If this array is not null, its values mean:
   * - NO says this field has no separate norms
   * >= YES says this field has separate norms with the specified generation
   */
  private Map<Integer,Long> normGen;

  private boolean isCompoundFile;

  private volatile List<String> files;                     // cached list of files that this segment uses
                                                  // in the Directory

  private volatile long sizeInBytesNoStore = -1;           // total byte size of all but the store files (computed on demand)
  private volatile long sizeInBytesWithStore = -1;         // total byte size of all of our files (computed on demand)

  @Deprecated private int docStoreOffset;                     // if this segment shares stored fields & vectors, this
                                                  // offset is where in that file this segment's docs begin
  @Deprecated private String docStoreSegment;                 // name used to derive fields/vectors file we share with
                                                  // other segments
  @Deprecated private boolean docStoreIsCompoundFile;         // whether doc store files are stored in compound file (*.cfx)

  private int delCount;                           // How many deleted docs in this segment

  private boolean hasProx;                        // True if this segment has any fields with omitTermFreqAndPositions==false

  private boolean hasVectors;                     // True if this segment wrote term vectors
  
  private FieldInfos fieldInfos;

  private SegmentCodecs segmentCodecs;

  private Map<String,String> diagnostics;

  // Tracks the Lucene version this segment was created with, since 3.1. Null
  // indicates an older than 3.0 index, and it's used to detect a too old index.
  // The format expected is "x.y" - "2.x" for pre-3.0 indexes (or null), and
  // specific versions afterwards ("3.0", "3.1" etc.).
  // see Constants.LUCENE_MAIN_VERSION.
  private String version;

  // NOTE: only used in-RAM by IW to track buffered deletes;
  // this is never written to/read from the Directory
  private long bufferedDeletesGen;

  public SegmentInfo(String name, int docCount, Directory dir, boolean isCompoundFile,
                     boolean hasProx, SegmentCodecs segmentCodecs, boolean hasVectors, FieldInfos fieldInfos) {
    this.name = name;
    this.docCount = docCount;
    this.dir = dir;
    delGen = NO;
    this.isCompoundFile = isCompoundFile;
    this.docStoreOffset = -1;
    this.docStoreSegment = name;
    this.hasProx = hasProx;
    this.segmentCodecs = segmentCodecs;
    this.hasVectors = hasVectors;
    delCount = 0;
    version = Constants.LUCENE_MAIN_VERSION;
    this.fieldInfos = fieldInfos;
  }

  /**
   * Copy everything from src SegmentInfo into our instance.
   */
  void reset(SegmentInfo src) {
    clearFilesCache();
    version = src.version;
    name = src.name;
    docCount = src.docCount;
    dir = src.dir;
    delGen = src.delGen;
    docStoreOffset = src.docStoreOffset;
    docStoreSegment = src.docStoreSegment;
    docStoreIsCompoundFile = src.docStoreIsCompoundFile;
    hasVectors = src.hasVectors;
    hasProx = src.hasProx;
    fieldInfos = src.fieldInfos == null ? null : (FieldInfos) src.fieldInfos.clone();
    if (src.normGen == null) {
      normGen = null;
    } else {
      normGen = new HashMap<Integer, Long>(src.normGen.size());
      for (Entry<Integer,Long> entry : src.normGen.entrySet()) {
        normGen.put(entry.getKey(), entry.getValue());
      }
    }
    isCompoundFile = src.isCompoundFile;
    delCount = src.delCount;
    segmentCodecs = src.segmentCodecs;
  }

  void setDiagnostics(Map<String, String> diagnostics) {
    this.diagnostics = diagnostics;
  }

  public Map<String, String> getDiagnostics() {
    return diagnostics;
  }

  /**
   * Construct a new SegmentInfo instance by reading a
   * previously saved SegmentInfo from input.
   * <p>Note: this is public only to allow access from
   * the codecs package.</p>
   *
   * @param dir directory to load from
   * @param format format of the segments info file
   * @param input input handle to read segment info from
   */
  public SegmentInfo(Directory dir, int format, IndexInput input, CodecProvider codecs) throws IOException {
    this.dir = dir;
    if (format <= DefaultSegmentInfosWriter.FORMAT_3_1) {
      version = input.readString();
    }
    name = input.readString();
    docCount = input.readInt();
    delGen = input.readLong();
    docStoreOffset = input.readInt();
    if (docStoreOffset != -1) {
      docStoreSegment = input.readString();
      docStoreIsCompoundFile = input.readByte() == YES;
    } else {
      docStoreSegment = name;
      docStoreIsCompoundFile = false;
    }

    if (format > DefaultSegmentInfosWriter.FORMAT_4_0) {
      // pre-4.0 indexes write a byte if there is a single norms file
      byte b = input.readByte();
      assert 1 == b;
    }

    int numNormGen = input.readInt();
    if (numNormGen == NO) {
      normGen = null;
    } else {
      normGen = new HashMap<Integer, Long>();
      for(int j=0;j<numNormGen;j++) {
        int fieldNumber = j;
        if (format <= DefaultSegmentInfosWriter.FORMAT_4_0) {
          fieldNumber = input.readInt();
        }

        normGen.put(fieldNumber, input.readLong());
      }
    }
    isCompoundFile = input.readByte() == YES;

    delCount = input.readInt();
    assert delCount <= docCount;

<<<<<<< HEAD
    hasProx = input.readByte();

=======
    hasProx = input.readByte() == YES;
    
>>>>>>> c7c03f6c
    // System.out.println(Thread.currentThread().getName() + ": si.read hasProx=" + hasProx + " seg=" + name);
    if (format <= DefaultSegmentInfosWriter.FORMAT_4_0) {
      segmentCodecs = new SegmentCodecs(codecs, input);
    } else {
      // codec ID on FieldInfo is 0 so it will simply use the first codec available
      // TODO what todo if preflex is not available in the provider? register it or fail?
      segmentCodecs = new SegmentCodecs(codecs, new Codec[] { codecs.lookup("PreFlex")});
    }
    diagnostics = input.readStringStringMap();

    if (format <= DefaultSegmentInfosWriter.FORMAT_HAS_VECTORS) {
      hasVectors = input.readByte() == 1;
    } else {
      final String storesSegment;
      final String ext;
      final boolean isCompoundFile;
      if (docStoreOffset != -1) {
        storesSegment = docStoreSegment;
        isCompoundFile = docStoreIsCompoundFile;
        ext = IndexFileNames.COMPOUND_FILE_STORE_EXTENSION;
      } else {
        storesSegment = name;
        isCompoundFile = getUseCompoundFile();
        ext = IndexFileNames.COMPOUND_FILE_EXTENSION;
      }
      final Directory dirToTest;
      if (isCompoundFile) {
        dirToTest = new CompoundFileReader(dir, IndexFileNames.segmentFileName(storesSegment, "", ext));
      } else {
        dirToTest = dir;
      }
      try {
        hasVectors = dirToTest.fileExists(IndexFileNames.segmentFileName(storesSegment, "", IndexFileNames.VECTORS_INDEX_EXTENSION));
      } finally {
        if (isCompoundFile) {
          dirToTest.close();
        }
      }
    }
  }
  
  synchronized void loadFieldInfos(Directory dir, boolean checkCompoundFile) throws IOException {
    if (fieldInfos == null) {
      Directory dir0 = dir;
      if (isCompoundFile && checkCompoundFile) {
        dir0 = new CompoundFileReader(dir, IndexFileNames.segmentFileName(name,
            "", IndexFileNames.COMPOUND_FILE_EXTENSION));
      }
      try {
        fieldInfos = new FieldInfos(dir0, IndexFileNames.segmentFileName(name,
            "", IndexFileNames.FIELD_INFOS_EXTENSION));
      } finally {
        if (dir != dir0) {
          dir0.close();
        }
      }
    }
  }

  /**
   * Returns total size in bytes of all of files used by this segment (if
   * {@code includeDocStores} is true), or the size of all files except the
   * store files otherwise.
   */
  public long sizeInBytes(boolean includeDocStores) throws IOException {
    if (includeDocStores) {
      if (sizeInBytesWithStore != -1) {
        return sizeInBytesWithStore;
      }
      long sum = 0;
      for (final String fileName : files()) {
        // We don't count bytes used by a shared doc store
        // against this segment
        if (docStoreOffset == -1 || !IndexFileNames.isDocStoreFile(fileName)) {
          sum += dir.fileLength(fileName);
        }
      }
      sizeInBytesWithStore = sum;
      return sizeInBytesWithStore;
    } else {
      if (sizeInBytesNoStore != -1) {
        return sizeInBytesNoStore;
      }
      long sum = 0;
      for (final String fileName : files()) {
        if (IndexFileNames.isDocStoreFile(fileName)) {
          continue;
        }
        sum += dir.fileLength(fileName);
      }
      sizeInBytesNoStore = sum;
      return sizeInBytesNoStore;
    }
  }

  public boolean getHasVectors() throws IOException {
    return hasVectors;
  }

  public void setHasVectors(boolean v) {
    hasVectors = v;
    clearFilesCache();
  }

  public FieldInfos getFieldInfos() throws IOException {
    loadFieldInfos(dir, true);
    return fieldInfos;
  }

  public boolean hasDeletions() {
    // Cases:
    //
    //   delGen == NO: this means this segment does not have deletions yet
    //   delGen >= YES: this means this segment has deletions
    //
    return delGen != NO;
  }

  void advanceDelGen() {
    if (delGen == NO) {
      delGen = YES;
    } else {
      delGen++;
    }
    clearFilesCache();
  }

  void clearDelGen() {
    delGen = NO;
    clearFilesCache();
  }

  @Override
  public Object clone() {
    final SegmentInfo si = new SegmentInfo(name, docCount, dir, isCompoundFile, hasProx, segmentCodecs, hasVectors,
        fieldInfos == null ? null : (FieldInfos) fieldInfos.clone());
    si.docStoreOffset = docStoreOffset;
    si.docStoreSegment = docStoreSegment;
    si.docStoreIsCompoundFile = docStoreIsCompoundFile;
    si.delGen = delGen;
    si.delCount = delCount;
    si.diagnostics = new HashMap<String, String>(diagnostics);
    if (normGen != null) {
      si.normGen = new HashMap<Integer, Long>();
      for (Entry<Integer,Long> entry : normGen.entrySet()) {
        si.normGen.put(entry.getKey(), entry.getValue());
      }
    }
    si.version = version;
    return si;
  }

  public String getDelFileName() {
    if (delGen == NO) {
      // In this case we know there is no deletion filename
      // against this segment
      return null;
    } else {
      return IndexFileNames.fileNameFromGeneration(name, IndexFileNames.DELETES_EXTENSION, delGen);
    }
  }

  /**
   * Returns true if this field for this segment has saved a separate norms file (_<segment>_N.sX).
   *
   * @param fieldNumber the field index to check
   */
  public boolean hasSeparateNorms(int fieldNumber) {
    if (normGen == null) {
      return false;
    }

    Long gen = normGen.get(fieldNumber);
    return gen != null && gen.longValue() != NO;
  }

  /**
   * Returns true if any fields in this segment have separate norms.
   */
  public boolean hasSeparateNorms() {
    if (normGen == null) {
      return false;
    } else {
      for (long fieldNormGen : normGen.values()) {
        if (fieldNormGen >= YES) {
          return true;
        }
      }
    }

    return false;
  }

  void initNormGen() {
    if (normGen == null) { // normGen is null if this segments file hasn't had any norms set against it yet
      normGen = new HashMap<Integer, Long>();
    }
  }

  /**
   * Increment the generation count for the norms file for
   * this field.
   *
   * @param fieldIndex field whose norm file will be rewritten
   */
  void advanceNormGen(int fieldIndex) {
    Long gen = normGen.get(fieldIndex);
    if (gen == null || gen.longValue() == NO) {
      normGen.put(fieldIndex, new Long(YES));
    } else {
      normGen.put(fieldIndex, gen+1);
    }
    clearFilesCache();
  }

  /**
   * Get the file name for the norms file for this field.
   *
   * @param number field index
   */
  public String getNormFileName(int number) {
    if (hasSeparateNorms(number)) {
      return IndexFileNames.fileNameFromGeneration(name, "s" + number, normGen.get(number));
    } else {
      // single file for all norms
      return IndexFileNames.fileNameFromGeneration(name, IndexFileNames.NORMS_EXTENSION, WITHOUT_GEN);
    }
  }

  /**
   * Mark whether this segment is stored as a compound file.
   *
   * @param isCompoundFile true if this is a compound file;
   * else, false
   */
  void setUseCompoundFile(boolean isCompoundFile) {
    this.isCompoundFile = isCompoundFile;
    clearFilesCache();
  }

  /**
   * Returns true if this segment is stored as a compound
   * file; else, false.
   */
  public boolean getUseCompoundFile() {
    return isCompoundFile;
  }

  public int getDelCount() {
    return delCount;
  }

  void setDelCount(int delCount) {
    this.delCount = delCount;
    assert delCount <= docCount;
  }

  @Deprecated
  public int getDocStoreOffset() {
    return docStoreOffset;
  }

  @Deprecated
  public boolean getDocStoreIsCompoundFile() {
    return docStoreIsCompoundFile;
  }

  @Deprecated
  public void setDocStoreIsCompoundFile(boolean docStoreIsCompoundFile) {
    this.docStoreIsCompoundFile = docStoreIsCompoundFile;
    clearFilesCache();
  }

  @Deprecated
  void setDocStore(int offset, String segment, boolean isCompoundFile) {
    docStoreOffset = offset;
    docStoreSegment = segment;
    docStoreIsCompoundFile = isCompoundFile;
    clearFilesCache();
  }

  @Deprecated
  public String getDocStoreSegment() {
    return docStoreSegment;
  }

  @Deprecated
  void setDocStoreOffset(int offset) {
    docStoreOffset = offset;
    clearFilesCache();
  }

  @Deprecated
  public void setDocStoreSegment(String docStoreSegment) {
    this.docStoreSegment = docStoreSegment;
  }

  /** Save this segment's info. */
  public void write(IndexOutput output)
    throws IOException {
    assert delCount <= docCount: "delCount=" + delCount + " docCount=" + docCount + " segment=" + name;
    // Write the Lucene version that created this segment, since 3.1
    output.writeString(version);
    output.writeString(name);
    output.writeInt(docCount);
    output.writeLong(delGen);

    output.writeInt(docStoreOffset);
    if (docStoreOffset != -1) {
      output.writeString(docStoreSegment);
      output.writeByte((byte) (docStoreIsCompoundFile ? 1:0));
    }


    if (normGen == null) {
      output.writeInt(NO);
    } else {
      output.writeInt(normGen.size());
      for (Entry<Integer,Long> entry : normGen.entrySet()) {
        output.writeInt(entry.getKey());
        output.writeLong(entry.getValue());
      }
    }

    output.writeByte((byte) (isCompoundFile ? YES : NO));
    output.writeInt(delCount);
    output.writeByte((byte) (hasProx ? 1:0));
    segmentCodecs.write(output);
    output.writeStringStringMap(diagnostics);
    output.writeByte((byte) (hasVectors ? 1 : 0));
  }

  void setHasProx(boolean hasProx) {
    this.hasProx = hasProx;
    clearFilesCache();
  }

  public boolean getHasProx() {
    return hasProx;
  }

  /** Can only be called once. */
  public void setSegmentCodecs(SegmentCodecs segmentCodecs) {
    assert this.segmentCodecs == null;
    if (segmentCodecs == null) {
      throw new IllegalArgumentException("segmentCodecs must be non-null");
    }
    this.segmentCodecs = segmentCodecs;
  }

  SegmentCodecs getSegmentCodecs() {
    return segmentCodecs;
  }

  private void addIfExists(Set<String> files, String fileName) throws IOException {
    if (dir.fileExists(fileName))
      files.add(fileName);
  }

  /*
   * Return all files referenced by this SegmentInfo.  The
   * returns List is a locally cached List so you should not
   * modify it.
   */

  public List<String> files() throws IOException {

    if (files != null) {
      // Already cached:
      return files;
    }

    Set<String> fileSet = new HashSet<String>();

    boolean useCompoundFile = getUseCompoundFile();

    if (useCompoundFile) {
      fileSet.add(IndexFileNames.segmentFileName(name, "", IndexFileNames.COMPOUND_FILE_EXTENSION));
    } else {
      for(String ext : IndexFileNames.NON_STORE_INDEX_EXTENSIONS) {
        addIfExists(fileSet, IndexFileNames.segmentFileName(name, "", ext));
      }
      segmentCodecs.files(dir, this, fileSet);
    }

    if (docStoreOffset != -1) {
      // We are sharing doc stores (stored fields, term
      // vectors) with other segments
      assert docStoreSegment != null;
      if (docStoreIsCompoundFile) {
        fileSet.add(IndexFileNames.segmentFileName(docStoreSegment, "", IndexFileNames.COMPOUND_FILE_STORE_EXTENSION));
      } else {
        fileSet.add(IndexFileNames.segmentFileName(docStoreSegment, "", IndexFileNames.FIELDS_INDEX_EXTENSION));
        fileSet.add(IndexFileNames.segmentFileName(docStoreSegment, "", IndexFileNames.FIELDS_EXTENSION));
        if (hasVectors) {
          fileSet.add(IndexFileNames.segmentFileName(docStoreSegment, "", IndexFileNames.VECTORS_INDEX_EXTENSION));
          fileSet.add(IndexFileNames.segmentFileName(docStoreSegment, "", IndexFileNames.VECTORS_DOCUMENTS_EXTENSION));
          fileSet.add(IndexFileNames.segmentFileName(docStoreSegment, "", IndexFileNames.VECTORS_FIELDS_EXTENSION));
        }
      }
    } else if (!useCompoundFile) {
      fileSet.add(IndexFileNames.segmentFileName(name, "", IndexFileNames.FIELDS_INDEX_EXTENSION));
      fileSet.add(IndexFileNames.segmentFileName(name, "", IndexFileNames.FIELDS_EXTENSION));
      if (hasVectors) {
        fileSet.add(IndexFileNames.segmentFileName(name, "", IndexFileNames.VECTORS_INDEX_EXTENSION));
        fileSet.add(IndexFileNames.segmentFileName(name, "", IndexFileNames.VECTORS_DOCUMENTS_EXTENSION));
        fileSet.add(IndexFileNames.segmentFileName(name, "", IndexFileNames.VECTORS_FIELDS_EXTENSION));
      }
    }

    String delFileName = IndexFileNames.fileNameFromGeneration(name, IndexFileNames.DELETES_EXTENSION, delGen);
    if (delFileName != null && (delGen >= YES || dir.fileExists(delFileName))) {
      fileSet.add(delFileName);
    }

    if (normGen != null) {
      for (Entry<Integer,Long> entry : normGen.entrySet()) {
        long gen = entry.getValue();
        if (gen >= YES) {
          // Definitely a separate norm file, with generation:
          fileSet.add(IndexFileNames.fileNameFromGeneration(name, IndexFileNames.SEPARATE_NORMS_EXTENSION + entry.getKey(), gen));
        }
      }
    }

    files = new ArrayList<String>(fileSet);

    return files;
  }

  /* Called whenever any change is made that affects which
   * files this segment has. */
  private void clearFilesCache() {
    files = null;
    sizeInBytesNoStore = -1;
    sizeInBytesWithStore = -1;
  }

  /** {@inheritDoc} */
  @Override
  public String toString() {
    return toString(dir, 0);
  }

  /** Used for debugging.  Format may suddenly change.
   *
   *  <p>Current format looks like
   *  <code>_a(3.1):c45/4->_1</code>, which means the segment's
   *  name is <code>_a</code>; it was created with Lucene 3.1 (or
   *  '?' if it's unkown); it's using compound file
   *  format (would be <code>C</code> if not compound); it
   *  has 45 documents; it has 4 deletions (this part is
   *  left off when there are no deletions); it's using the
   *  shared doc stores named <code>_1</code> (this part is
   *  left off if doc stores are private).</p>
   */
  public String toString(Directory dir, int pendingDelCount) {

    StringBuilder s = new StringBuilder();
    s.append(name).append('(').append(version == null ? "?" : version).append(')').append(':');

    char cfs = getUseCompoundFile() ? 'c' : 'C';
    s.append(cfs);

    if (this.dir != dir) {
      s.append('x');
    }
    if (hasVectors) {
      s.append('v');
    }
    s.append(docCount);

    int delCount = getDelCount() + pendingDelCount;
    if (delCount != 0) {
      s.append('/').append(delCount);
    }

    if (docStoreOffset != -1) {
      s.append("->").append(docStoreSegment);
      if (docStoreIsCompoundFile) {
        s.append('c');
      } else {
        s.append('C');
      }
      s.append('+').append(docStoreOffset);
    }

    return s.toString();
  }

  /** We consider another SegmentInfo instance equal if it
   *  has the same dir and same name. */
  @Override
  public boolean equals(Object obj) {
    if (this == obj) return true;
    if (obj instanceof SegmentInfo) {
      final SegmentInfo other = (SegmentInfo) obj;
      return other.dir == dir && other.name.equals(name);
    } else {
      return false;
    }
  }

  @Override
  public int hashCode() {
    return dir.hashCode() + name.hashCode();
  }

  /**
   * Used by DefaultSegmentInfosReader to upgrade a 3.0 segment to record its
   * version is "3.0". This method can be removed when we're not required to
   * support 3x indexes anymore, e.g. in 5.0.
   * <p>
   * <b>NOTE:</b> this method is used for internal purposes only - you should
   * not modify the version of a SegmentInfo, or it may result in unexpected
   * exceptions thrown when you attempt to open the index.
   *
   * @lucene.internal
   */
  public void setVersion(String version) {
    this.version = version;
  }

  /** Returns the version of the code which wrote the segment. */
  public String getVersion() {
    return version;
  }

  long getBufferedDeletesGen() {
    return bufferedDeletesGen;
  }

  void setBufferedDeletesGen(long v) {
    bufferedDeletesGen = v;
  }
}<|MERGE_RESOLUTION|>--- conflicted
+++ resolved
@@ -208,13 +208,8 @@
     delCount = input.readInt();
     assert delCount <= docCount;
 
-<<<<<<< HEAD
-    hasProx = input.readByte();
-
-=======
     hasProx = input.readByte() == YES;
-    
->>>>>>> c7c03f6c
+
     // System.out.println(Thread.currentThread().getName() + ": si.read hasProx=" + hasProx + " seg=" + name);
     if (format <= DefaultSegmentInfosWriter.FORMAT_4_0) {
       segmentCodecs = new SegmentCodecs(codecs, input);
